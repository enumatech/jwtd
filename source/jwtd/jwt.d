module jwtd.jwt;

import std.json;
import std.base64;
import std.algorithm;
import std.array : split;

private alias Base64URLNoPadding = Base64Impl!('-', '_', Base64.NoPadding);

version(UseOpenSSL) {
	public import jwtd.jwt_openssl;
}
version(UseBotan) {
	public import jwtd.jwt_botan;
}
version(UsePhobos) {
	public import jwtd.jwt_phobos;
}

enum JWTAlgorithm : string {
	NONE  = "none",
	HS256 = "HS256",
	HS384 = "HS384",
	HS512 = "HS512",
	RS256 = "RS256",
	RS384 = "RS384",
	RS512 = "RS512",
	ES256 = "ES256",
	ES384 = "ES384",
	ES512 = "ES512"
}

class SignException : Exception {
	this(string s) { super(s); }
}

class VerifyException : Exception {
	this(string s) { super(s); }
}

/**
  simple version that accepts only strings as values for payload and header fields
*/
string encode(string[string] payload, string key, JWTAlgorithm algo = JWTAlgorithm.HS256, string[string] header_fields = null) {
	JSONValue jsonHeader = header_fields;
	JSONValue jsonPayload = payload;

	return encode(jsonPayload, key, algo, jsonHeader);
}

/**
  full version that accepts JSONValue tree as payload and header fields
*/
string encode(ref JSONValue payload, string key, JWTAlgorithm algo = JWTAlgorithm.HS256, JSONValue header_fields = null) {
	return encode(cast(ubyte[])payload.toString(), key, algo, header_fields);
}

/**
  full version that accepts ubyte[] as payload and JSONValue tree as header fields
*/
string encode(in ubyte[] payload, string key, JWTAlgorithm algo = JWTAlgorithm.HS256, JSONValue header_fields = null) {
	import std.functional : memoize;

	auto getEncodedHeader(JWTAlgorithm algo, JSONValue fields) {
		if(fields.type == JSON_TYPE.NULL)
			fields = (JSONValue[string]).init;
		fields.object["alg"] = cast(string)algo;
		fields.object["typ"] = "JWT";

		return Base64URLNoPadding.encode(cast(ubyte[])fields.toString()).idup;
	}

	string encodedHeader = memoize!(getEncodedHeader, 64)(algo, header_fields);
	string encodedPayload = Base64URLNoPadding.encode(payload);

	string signingInput = encodedHeader ~ "." ~ encodedPayload;
	string signature = Base64URLNoPadding.encode(cast(ubyte[])sign(signingInput, key, algo));

	return signingInput ~ "." ~ signature;
}

<<<<<<< HEAD


/**
  simple version that knows which key was used to encode the token
*/
=======
unittest {
    import jwtd.test;

	// Code coverage for when header_fields is NULL type
	auto header_fields = JSONValue();
	assert(header_fields.type == JSON_TYPE.NULL);
    auto payload = JSONValue([ "a" : "b" ]);
	encode(payload, public256, JWTAlgorithm.HS256, header_fields);
}

>>>>>>> 34adede8
JSONValue decode(string token, string key) {
	return decode(token, (ref _) => key);
}

/**
  full version where the key is provided after decoding the JOSE header
*/
JSONValue decode(string token, string delegate(ref JSONValue jose) lazyKey) {
	import std.algorithm : count;
	import std.conv : to;
	import std.uni : toUpper;

	if(count(token, ".") != 2)
		throw new VerifyException("Token is incorrect.");

	string[] tokenParts = split(token, ".");

	JSONValue header;
	try {
		header = parseJSON(urlsafeB64Decode(tokenParts[0]));
	} catch(Exception e) {
		throw new VerifyException("Header is incorrect.");
	}

	JWTAlgorithm alg;
	try {
		// toUpper for none
		alg = to!(JWTAlgorithm)(toUpper(header["alg"].str()));
	} catch(Exception e) {
		throw new VerifyException("Algorithm is incorrect.");
	}

	if (auto typ = ("typ" in header)) {
		string typ_str = typ.str();
		if(typ_str && typ_str != "JWT")
			throw new VerifyException("Type is incorrect.");
	}

	const key = lazyKey(header);
	if(!verifySignature(urlsafeB64Decode(tokenParts[2]), tokenParts[0]~"."~tokenParts[1], key, alg))
		throw new VerifyException("Signature is incorrect.");

	JSONValue payload;

	try {
		payload = parseJSON(urlsafeB64Decode(tokenParts[1]));
	} catch(JSONException e) {
		// Code coverage has to miss this line because the signature test above throws before this does
		throw new VerifyException("Payload JSON is incorrect.");
	}

	return payload;
}

unittest {
    import jwtd.test;
    import std.traits : EnumMembers;

    struct Keys {
        string priv;
        string pub;

        this (string priv, string pub = null) {
            this.priv = priv;
            this.pub = (pub ? pub : priv);
        }
    }

    auto commonAlgos = [
        JWTAlgorithm.NONE  : Keys(),
        JWTAlgorithm.HS256 : Keys("my key"),
        JWTAlgorithm.HS384 : Keys("his key"),
        JWTAlgorithm.HS512 : Keys("her key"),
    ];

    version (UseOpenSSL) {
        Keys[JWTAlgorithm] specialAlgos = [
            JWTAlgorithm.RS256 : Keys(private256, public256),
            // TODO: Find key pairs for RS384 and RS512
            // JWTAlgorithm.RS384 : Keys(private384, public384),
            // JWTAlgorithm.RS512 : Keys(private512, public512),
            JWTAlgorithm.ES256 : Keys(es256_private, es256_public),
            JWTAlgorithm.ES384 : Keys(es384_private, es384_public),
            JWTAlgorithm.ES512 : Keys(es512_private, es512_public),
        ];
    }

    version (UseBotan) {
        Keys[JWTAlgorithm] specialAlgos = [
            JWTAlgorithm.RS256 : Keys(private256, public256),
            // TODO: Find key pairs for the following
            // JWTAlgorithm.RS384 : Keys(private384, public384),
            // JWTAlgorithm.RS512 : Keys(private512, public512),
            // JWTAlgorithm.ES256 : Keys(es256_private, es256_public),
            // JWTAlgorithm.ES384 : Keys(es384_private, es384_public),
            // JWTAlgorithm.ES512 : Keys(es512_private, es512_public),
        ];
    }

    else {
    }

    version (UsePhobos) {
        Keys[JWTAlgorithm] specialAlgos;
    }

    void testWith(Keys[JWTAlgorithm] keys) {
        foreach (algo, k; keys) {
            auto payload = JSONValue([ "claim" : "value" ]);
            const encoded = encode(payload, k.priv, algo);
            const decoded = decode(encoded, k.pub);
            assert(decoded == payload);
        }
    }

    testWith(commonAlgos);
    testWith(specialAlgos);
}

version (unittest) {
	string corruptEncodedString(size_t part, string field, string badValue) {
		import std.conv : text;

		string encoded = encode([ "my" : "payload" ], "key");
		string[] tokenParts = split(encoded, ".");
		auto jsonValue = parseJSON(urlsafeB64Decode(tokenParts[part]));
		jsonValue[field] = badValue;
		tokenParts[part] = urlsafeB64Encode(jsonValue.toString());
		return text(tokenParts.joiner("."));
	}
}

unittest {
	import std.exception : assertThrown;

    // decode() must not accept invalid tokens

    // Must have 2 dots
	assertThrown!VerifyException(decode("nodot", "key"));
	assertThrown!VerifyException(decode("one.dot", "key"));
	assertThrown!VerifyException(decode("thr.e.e.dots", "key"));

    // Must have valid header
 	assertThrown!VerifyException(decode("corrupt.encoding.blah", "key"));

    // Must be a known algorithm
	assertThrown!VerifyException(decode(corruptEncodedString(0, "alg", "bogus_alg"), "key"));

    // Must be JWT type
	assertThrown!VerifyException(decode(corruptEncodedString(0, "typ", "JWX"), "key"));

    // Must have valid signature
	string encoded = encode([ "my" : "payload" ], "key");
	assertThrown!VerifyException(decode(encoded[0..$-1], "key"));
}

bool verify(string token, string key) {
	import std.algorithm : count;
	import std.conv : to;
	import std.uni : toUpper;

	if(count(token, ".") != 2)
		throw new VerifyException("Token is incorrect.");

	string[] tokenParts = split(token, ".");

	string decHeader = urlsafeB64Decode(tokenParts[0]);
	JSONValue header = parseJSON(decHeader);

	JWTAlgorithm alg;
	try {
		// toUpper for none
		alg = to!(JWTAlgorithm)(toUpper(header["alg"].str()));
	} catch(Exception e) {
		throw new VerifyException("Algorithm is incorrect.");
	}

	if (auto typ = ("typ" in header)) {
		string typ_str = typ.str();
		if(typ_str && typ_str != "JWT")
			throw new VerifyException("Type is incorrect.");
	}

	return verifySignature(urlsafeB64Decode(tokenParts[2]), tokenParts[0]~"."~tokenParts[1], key, alg);
}

unittest {
    // verify() must not accept invalid tokens

	import std.exception : assertThrown;

    // Must have 2 dots
	assertThrown!VerifyException(verify("nodot", "key"));
	assertThrown!VerifyException(verify("one.dot", "key"));
	assertThrown!VerifyException(verify("thr.e.e.dots", "key"));

    // Must have valid algorithm and type
	assertThrown!VerifyException(verify(corruptEncodedString(0, "alg", "bogus_alg"), "key"));
	assertThrown!VerifyException(verify(corruptEncodedString(0, "typ", "JWX"), "key"));
}

/**
 * Encode a string with URL-safe Base64.
 */
string urlsafeB64Encode(string inp) pure nothrow {
	return Base64URLNoPadding.encode(cast(ubyte[])inp);
}

/**
 * Decode a string with URL-safe Base64.
 */
string urlsafeB64Decode(string inp) pure {
	return cast(string)Base64URLNoPadding.decode(inp);
}

unittest {
    import jwtd.test;

	string hs_secret = "secret";

	// none

	string noneToken = encode(["language": "D"], "", JWTAlgorithm.NONE);
	assert(noneToken == "eyJhbGciOiJub25lIiwidHlwIjoiSldUIn0.eyJsYW5ndWFnZSI6IkQifQ.");
	assert(verify(noneToken, ""));
	assert(!verify(noneToken, "somesecret"));

	// hs256

	string hs256Token = encode(["language": "D"], hs_secret, JWTAlgorithm.HS256);
	assert(hs256Token == "eyJhbGciOiJIUzI1NiIsInR5cCI6IkpXVCJ9.eyJsYW5ndWFnZSI6IkQifQ.utQLevAUK97y-e6B3-EnSofvTNAfSXNuSbu4moAh-hY");
	assert(verify(hs256Token, hs_secret));

	// hs512

	string hs512Token = encode(["language": "D"], hs_secret, JWTAlgorithm.HS512);
	assert(hs512Token == "eyJhbGciOiJIUzUxMiIsInR5cCI6IkpXVCJ9.eyJsYW5ndWFnZSI6IkQifQ.tDRXngYs15t6Q-9AortMxXNfvTgVjaQGD9VTlwL3JD6Xxab8ass2ekCoom8uOiRdpZ772ajLQD42RXMuALct1Q");
	assert(verify(hs512Token, hs_secret));

	version(UsePhobos) {
		//Not supported
	} else {
        // rs256

        string rs256Token = encode(["language": "D"], private256, JWTAlgorithm.RS256);
        assert(rs256Token == "eyJhbGciOiJSUzI1NiIsInR5cCI6IkpXVCJ9.eyJsYW5ndWFnZSI6IkQifQ.BYpRNUNsho1Yquq7Uolp31K2Ng90h0hRlMV6J6d9WSSIYf7s2MBX2xgDlBuHtB-Yb9dkbkfdxqjYCQdWejiMc_II6dn72ZSBwBCyWdPPRNbTRA2DNlsoKFBS5WMp7iYordfD9KE0LowK61n_Z7AHNAiOop5Ka1xTKH8cqEo8s3ItgoxZt8mzAfhIYNogGown6sYytqg1I72UHsEX9KAuP7sCxCbxZ9cSVg2f4afEuwwo08AdG3hW_LXhT7VD-EweDmvF2JLAyf1_rW66PMgiZZCLQ6kf2hQRsa56xRDmo5qC98wDseBHx9f3PsTsracTKojwQUdezDmbHv90vCt-Iw");
        assert(verify(rs256Token, public256));

        // es256

        string es256Token = encode(["language": "D"], es256_private, JWTAlgorithm.ES256);
        assert(verify(es256Token, es256_public));
	}
}<|MERGE_RESOLUTION|>--- conflicted
+++ resolved
@@ -79,13 +79,7 @@
 	return signingInput ~ "." ~ signature;
 }
 
-<<<<<<< HEAD
-
-
-/**
-  simple version that knows which key was used to encode the token
-*/
-=======
+
 unittest {
     import jwtd.test;
 
@@ -96,7 +90,10 @@
 	encode(payload, public256, JWTAlgorithm.HS256, header_fields);
 }
 
->>>>>>> 34adede8
+
+/**
+  simple version that knows which key was used to encode the token
+*/
 JSONValue decode(string token, string key) {
 	return decode(token, (ref _) => key);
 }
