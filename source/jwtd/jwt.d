--- conflicted
+++ resolved
@@ -5,22 +5,10 @@
 import std.algorithm;
 import std.array : split;
 
-version (UseBotan) {
-<<<<<<< HEAD
+version(UseBotan) {
 	public import jwtd.jwt_botan;
-}
-else {
+} else {
 	public import jwtd.jwt_openssl;
-=======
-	import jwtd.jwt_botan;
-}
-else {
-	import deimos.openssl.ssl;
-	import deimos.openssl.pem;
-	import deimos.openssl.rsa;
-	import deimos.openssl.hmac;
-	import deimos.openssl.err;
->>>>>>> c7294b4e
 }
 
 enum JWTAlgorithm : string {
@@ -115,265 +103,6 @@
 	return payload;
 }
 
-<<<<<<< HEAD
-=======
-version (UseBotan) { }
-else {
-EC_KEY* getESKeypair(uint curve_type, string key) {
-	EC_GROUP* curve;
-	EVP_PKEY* pktmp;
-	BIO* bpo; 
-	EC_POINT* pub;
-	
-	if(null == (curve = EC_GROUP_new_by_curve_name(curve_type)))
-		throw new Exception("Unsupported curve.");
-
-	bpo = BIO_new_mem_buf(cast(char*)key.ptr, -1);
-	if(bpo is null) {
-		EC_GROUP_free(curve);
-		throw new Exception("Can't load the key.");
-	}
-
-	pktmp = PEM_read_bio_PrivateKey(bpo, null, null, null);
-	if(pktmp is null) {
-		EC_GROUP_free(curve);
-		BIO_free(bpo);
-
-		throw new Exception("Can't load the evp_pkey.");
-	}
-
-	BIO_free(bpo);
-
-	EC_KEY * eckey;
- 	eckey = EVP_PKEY_get1_EC_KEY(pktmp);
-	EVP_PKEY_free(pktmp);
-	
-	if(eckey is null) {
-		EC_GROUP_free(curve);
-		
-		throw new Exception("Can't convert evp_pkey to EC_KEY.");
-	}
-	if(1 != EC_KEY_set_group(eckey, curve)) {
-		EC_GROUP_free(curve);
-		
-		throw new Exception("Can't associate group with the key.");
-	}
-
-	const BIGNUM *prv = EC_KEY_get0_private_key(eckey);
-	if(null == prv) {
-		EC_GROUP_free(curve);
-		
-		throw new Exception("Can't get private ke.y");
-	}
-
-	pub = EC_POINT_new(curve);
-
-	if (1 != EC_POINT_mul(curve, pub, prv, null, null, null)) {
-		EC_GROUP_free(curve);
-		EC_POINT_free(pub);
-
-		throw new Exception("Can't calculate public key.");
-	}
-		
-	if(1 != EC_KEY_set_public_key(eckey, pub)) {
-		EC_GROUP_free(curve);
-		EC_POINT_free(pub);
-		
-		throw new Exception("Can't set public key.");
-	}
-	
-	EC_GROUP_free(curve);
-	EC_POINT_free(pub);
-	
-	return eckey;
-}
-
-string sign(string msg, string key, JWTAlgorithm algo = JWTAlgorithm.HS256) {
-	ubyte[] sign;
-
-	void sign_hs(const(EVP_MD)* evp, uint signLen) {
-		sign = new ubyte[signLen];
-
-		HMAC_CTX ctx;
-		HMAC_CTX_init(&ctx);
-		HMAC_Init_ex(&ctx, key.ptr, cast(int)key.length, evp, null);
-		HMAC_Update(&ctx, cast(const(ubyte)*)msg.ptr, cast(ulong)msg.length);
-		HMAC_Final(&ctx, cast(ubyte*)sign.ptr, &signLen);
-		HMAC_CTX_cleanup(&ctx);
-	}
-
-	void sign_rs(ubyte* hash, int type, uint len, uint signLen) {
-		sign = new ubyte[len];
-		
-		RSA* rsa_private = RSA_new();
-		BIO* bpo = BIO_new_mem_buf(cast(char*)key.ptr, -1);
-		if(bpo is null)
-			throw new Exception("Can't load the key.");
-		PEM_read_bio_RSAPrivateKey(bpo, &rsa_private, null, null);
-		BIO_free(bpo);
-		if(rsa_private is null)
-			throw new Exception("Can't create RSA key.");
-		RSA_sign(type, hash, signLen, sign.ptr, &signLen, rsa_private);
-		RSA_free(rsa_private);
-	}
-	
-	void sign_es(uint curve_type, ubyte* hash, int hashLen) {
-		EC_KEY* eckey = getESKeypair(curve_type, key);
-		ECDSA_SIG* sig = ECDSA_do_sign(hash, hashLen, eckey);
-		if(sig is null) {
-			EC_KEY_free(eckey);
-			
-			throw new Exception("Digest sign failed.");
-		}
-		
-		sign = new ubyte[ECDSA_size(eckey)];
-		ubyte* c = sign.ptr;
-		if(!i2d_ECDSA_SIG(sig, &c)) {
-			ECDSA_SIG_free(sig);
-			EC_KEY_free(eckey);
-			throw new Exception("Convert sign to DER format failed.");
-		}
-	}
-
-	switch(algo) {
-		case JWTAlgorithm.NONE: {
-			break;
-		}
-		case JWTAlgorithm.HS256: {	
-			sign_hs(EVP_sha256(), SHA256_DIGEST_LENGTH);
-			break;
-		}
-		case JWTAlgorithm.HS384: {
-			sign_hs(EVP_sha384(), SHA384_DIGEST_LENGTH);
-			break;
-		}
-		case JWTAlgorithm.HS512: {
-			sign_hs(EVP_sha512(), SHA512_DIGEST_LENGTH);
-			break;
-		}
-		case JWTAlgorithm.RS256: {
-			ubyte[] hash = new ubyte[SHA256_DIGEST_LENGTH];
-			SHA256(cast(const(ubyte)*)msg.ptr, msg.length, hash.ptr);
-			sign_rs(hash.ptr, NID_sha256, 256, SHA256_DIGEST_LENGTH);
-			break;
-		}
-		case JWTAlgorithm.RS384: {
-			ubyte[] hash = new ubyte[SHA384_DIGEST_LENGTH];
-			SHA384(cast(const(ubyte)*)msg.ptr, msg.length, hash.ptr);
-			sign_rs(hash.ptr, NID_sha384, 384, SHA384_DIGEST_LENGTH);
-			break;
-		}
-		case JWTAlgorithm.RS512: {
-			ubyte[] hash = new ubyte[SHA512_DIGEST_LENGTH];
-			SHA512(cast(const(ubyte)*)msg.ptr, msg.length, hash.ptr);
-			sign_rs(hash.ptr, NID_sha512, 512, SHA512_DIGEST_LENGTH);
-			break;
-		}
-		case JWTAlgorithm.ES256: {
-			ubyte[] hash = new ubyte[SHA256_DIGEST_LENGTH];
-			SHA256(cast(const(ubyte)*)msg.ptr, msg.length, hash.ptr);
-			sign_es(NID_secp256k1, hash.ptr, SHA256_DIGEST_LENGTH);
-			break;
-		} 
-		case JWTAlgorithm.ES384: {
-			ubyte[] hash = new ubyte[SHA384_DIGEST_LENGTH];
-			SHA384(cast(const(ubyte)*)msg.ptr, msg.length, hash.ptr);
-			sign_es(NID_secp384r1, hash.ptr, SHA384_DIGEST_LENGTH);
-			break;
-		} 
-		case JWTAlgorithm.ES512: {
-			ubyte[] hash = new ubyte[SHA512_DIGEST_LENGTH];
-			SHA512(cast(const(ubyte)*)msg.ptr, msg.length, hash.ptr);
-			sign_es(NID_secp521r1, hash.ptr, SHA512_DIGEST_LENGTH);
-			break;
-		} 
-			
-		default:
-			throw new SignException("Wrong algorithm");
-	}
-	
-	return cast(string)sign;
-}
-
-bool verifySignature(string signature, string signing_input, string key, JWTAlgorithm algo = JWTAlgorithm.HS256) {
-	
-	bool verify_rs(ubyte* hash, int type, uint len, uint signLen) {
-		RSA* rsa_public = RSA_new();
-		BIO* bpo = BIO_new_mem_buf(cast(char*)key.ptr, -1);
-		if(bpo is null)
-			throw new Exception("Can't load key to the BIO.");
-		PEM_read_bio_RSA_PUBKEY(bpo, &rsa_public, null, null);
-		BIO_free(bpo);
-		if(rsa_public is null)
-			throw new Exception("Can't create RSA key.");
-		ubyte[] sign = cast(ubyte[])signature;
-		int ret = RSA_verify(type, hash, signLen, sign.ptr, len, rsa_public);
-		RSA_free(rsa_public);
-		return ret == 1;
-	}
-	
-	bool verify_es(uint curve_type, ubyte* hash, int hashLen ) {
-		EC_KEY* eckey = getESKeypair(curve_type, key);
-		ubyte* c = cast(ubyte*)signature.ptr;
-		ECDSA_SIG* sig = null;
-		
-		sig = d2i_ECDSA_SIG(&sig, cast(const (ubyte)**)&c, cast(int) key.length);
-		int ret =  ECDSA_do_verify(hash, hashLen, sig, eckey);
-		
-		ECDSA_SIG_free(sig);
-		EC_KEY_free(eckey);
-		
-		return ret == 1;
-	}
-	
-	switch(algo) {
-		case JWTAlgorithm.NONE: {
-			return true;
-		}
-		case JWTAlgorithm.HS256:
-		case JWTAlgorithm.HS384:
-		case JWTAlgorithm.HS512: {
-			return signature == sign(signing_input, key, algo);
-		}
-		case JWTAlgorithm.RS256: {
-			ubyte[] hash = new ubyte[SHA256_DIGEST_LENGTH];
-			SHA256(cast(const(ubyte)*)signing_input.ptr, signing_input.length, hash.ptr);
-			return verify_rs(hash.ptr, NID_sha256, 256, SHA256_DIGEST_LENGTH);
-		}
-		case JWTAlgorithm.RS384: {
-			ubyte[] hash = new ubyte[SHA384_DIGEST_LENGTH];
-			SHA384(cast(const(ubyte)*)signing_input.ptr, signing_input.length, hash.ptr);
-			return verify_rs(hash.ptr, NID_sha384, 384, SHA384_DIGEST_LENGTH);
-		}
-		case JWTAlgorithm.RS512: {
-			ubyte[] hash = new ubyte[SHA512_DIGEST_LENGTH];
-			SHA512(cast(const(ubyte)*)signing_input.ptr, signing_input.length, hash.ptr);
-			return verify_rs(hash.ptr, NID_sha512, 512, SHA512_DIGEST_LENGTH);
-		}
-			
-		case JWTAlgorithm.ES256:{
-			ubyte[] hash = new ubyte[SHA256_DIGEST_LENGTH];
-			SHA256(cast(const(ubyte)*)signing_input.ptr, signing_input.length, hash.ptr);
-			return verify_es(NID_secp256k1, hash.ptr, SHA256_DIGEST_LENGTH );
-		}
-		case JWTAlgorithm.ES384:{
-			ubyte[] hash = new ubyte[SHA384_DIGEST_LENGTH];
-			SHA384(cast(const(ubyte)*)signing_input.ptr, signing_input.length, hash.ptr);
-			return verify_es(NID_secp384r1, hash.ptr, SHA384_DIGEST_LENGTH );
-		}
-		case JWTAlgorithm.ES512: {
-			ubyte[] hash = new ubyte[SHA512_DIGEST_LENGTH];
-			SHA512(cast(const(ubyte)*)signing_input.ptr, signing_input.length, hash.ptr);
-			return verify_es(NID_secp521r1, hash.ptr, SHA512_DIGEST_LENGTH );
-		}
-
-		default:
-			throw new VerifyException("Wrong algorithm.");
-	}
-}
-}
-
->>>>>>> c7294b4e
 bool verify(string token, string key) {
 	import std.algorithm : count;
 	import std.conv : to;
@@ -427,10 +156,6 @@
 }
 
 unittest {
-<<<<<<< HEAD
-=======
-
->>>>>>> c7294b4e
 	string private256 = q"EOS
 -----BEGIN RSA PRIVATE KEY-----
 MIIEowIBAAKCAQEAq+e/dME9Mrklp8hvhzqoAq+CWCyOHQrsoMhyuqieTr3QfURt
@@ -500,7 +225,7 @@
 	assert(hs512Token == "eyJhbGciOiJIUzUxMiIsInR5cCI6IkpXVCJ9.eyJsYW5ndWFnZSI6IkQifQ.tDRXngYs15t6Q-9AortMxXNfvTgVjaQGD9VTlwL3JD6Xxab8ass2ekCoom8uOiRdpZ772ajLQD42RXMuALct1Q");
 	assert(verify(hs512Token, hs_secret));
 
-<<<<<<< HEAD
+
 	version (UseOpenSSL) {
 		
 		// rs256
@@ -508,11 +233,6 @@
 		string rs256Token = encode(["language": "D"], private256, JWTAlgorithm.RS256);
 		assert(rs256Token == "eyJhbGciOiJSUzI1NiIsInR5cCI6IkpXVCJ9.eyJsYW5ndWFnZSI6IkQifQ.BYpRNUNsho1Yquq7Uolp31K2Ng90h0hRlMV6J6d9WSSIYf7s2MBX2xgDlBuHtB-Yb9dkbkfdxqjYCQdWejiMc_II6dn72ZSBwBCyWdPPRNbTRA2DNlsoKFBS5WMp7iYordfD9KE0LowK61n_Z7AHNAiOop5Ka1xTKH8cqEo8s3ItgoxZt8mzAfhIYNogGown6sYytqg1I72UHsEX9KAuP7sCxCbxZ9cSVg2f4afEuwwo08AdG3hW_LXhT7VD-EweDmvF2JLAyf1_rW66PMgiZZCLQ6kf2hQRsa56xRDmo5qC98wDseBHx9f3PsTsracTKojwQUdezDmbHv90vCt-Iw");
 		assert(verify(rs256Token, public256));
-=======
-	version (UseBotan) { /*Not implemented yet */ }
-	else {
-	// rs256
->>>>>>> c7294b4e
 	
 		// es256
 	
@@ -520,11 +240,4 @@
 		assert(verify(es256Token, es256_key));
 		
 	}
-	
-<<<<<<< HEAD
-=======
-	string es256Token = encode(["language": "D"], es256_key, JWTAlgorithm.ES256);
-	assert(verify(es256Token, es256_key));
-	}
->>>>>>> c7294b4e
 }